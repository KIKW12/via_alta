--- conflicted
+++ resolved
@@ -45,22 +45,6 @@
 
   return (
     <Dialog open={open} onOpenChange={onClose}>
-<<<<<<< HEAD
-      <DialogContent>
-        <DialogHeader>
-          <DialogTitle>Información del Grupo</DialogTitle>
-        </DialogHeader>
-        <div className="space-y-2 text-sm">
-          <div><b>Materia:</b> {group.MateriaNombre}</div>
-          <div><b>Profesor:</b> {group.ProfesorNombre}</div>
-          <div><b>Carrera:</b> {group.NombreCarrera}</div>
-          <div><b>Semestre:</b> {group.Semestre !== undefined ? group.Semestre : 'No disponible'}</div>
-          <div><b>Día:</b> {group.Dia}</div>
-          <div><b>Hora Inicio:</b> {group.HoraInicio}</div>
-          <div><b>Hora Fin:</b> {group.HoraFin}</div>
-          <div><b>ID Grupo:</b> {group.IdGrupo}</div>
-          <div><b>ID Salón:</b> {group.IdSalon || 'No asignado'}</div>
-=======
       <DialogContent className="p-0 overflow-hidden max-w-md">
         {/* Colorful header */}
         <div className={`${headerColor} text-white p-6`}>
@@ -92,7 +76,6 @@
               </div>
             </DialogHeader>
           </div>
->>>>>>> 138d1c9b
         </div>
         
         {/* Content section */}
@@ -156,6 +139,7 @@
             
             {/* Eliminado el campo de ID Horario */}
           </div>
+          <div><b>ID Salón:</b> {group.IdSalon || 'No asignado'}</div>
         </div>    
         <DialogFooter className="mt-6 flex justify-between sm:justify-end gap-2">
           {onEdit && (
