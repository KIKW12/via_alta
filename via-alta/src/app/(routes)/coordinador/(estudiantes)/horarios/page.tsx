--- conflicted
+++ resolved
@@ -3,16 +3,7 @@
 
 export default function Home() {
   return (
-<<<<<<< HEAD
-<<<<<<< Updated upstream
-    <main className="mx-8">
-      <Header />
-=======
-    <main>
->>>>>>> Stashed changes
-=======
     <main >
->>>>>>> ea4b39e0
       <Horarios />
     </main>
   );
